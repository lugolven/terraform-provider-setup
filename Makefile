--- conflicted
+++ resolved
@@ -75,19 +75,7 @@
 	@echo v${MAJOR}.${MINOR}.${NEW_PATCH}
 
 create-release-version:
-<<<<<<< HEAD
 	$(eval NEW_VERSION := $(shell $(MAKE) next-version))
 	@echo "Creating release ${NEW_VERSION}"
 	git tag -a ${NEW_VERSION} -m "Release ${NEW_VERSION}"
-	git push origin ${NEW_VERSION}
-=======
-	@NEW_VERSION=$$($(MAKE) next-version); \
-	echo "Creating release $$NEW_VERSION"; \
-	$(MAKE) create-release-version-$$NEW_VERSION
-
-create-release-version-v%:
-	$(eval VERSION := $(subst create-release-version-,,$@))
-	@echo "Releasing version ${VERSION}"
-	git tag -a ${VERSION} -m "Release ${VERSION}"
-	git push origin ${VERSION}
->>>>>>> 7e7ffd6d
+	git push origin ${NEW_VERSION}